msgid ""
msgstr ""

#: src/lib/components/custom/ZFS/pools/Create.svelte
msgid "1"
msgstr ""

#: src/routes/+layout.svelte
msgid "Logged out"
msgstr ""

#: src/routes/[node]/+layout.svelte
msgid "Datacenter"
msgstr ""

#: src/routes/[node]/+layout.svelte
msgid "<0/> Help"
msgstr ""

#: src/routes/[node]/+layout.svelte
#: src/lib/components/skeleton/LeftPanel.svelte
msgid "Difuse-sidebar"
msgstr ""

#: src/routes/[node]/+layout.svelte
msgid "Summary"
msgstr ""

#: src/routes/[node]/+layout.svelte
msgid "Console"
msgstr ""

#: src/routes/[node]/+layout.svelte
msgid "Storage"
msgstr ""

#: src/routes/[node]/+layout.svelte
msgid "Notes"
msgstr ""

#: src/routes/[node]/+layout.svelte
msgid "Network"
msgstr ""

#: src/routes/[node]/+layout.svelte
msgid "Interfaces"
msgstr ""

#: src/routes/[node]/+layout.svelte
msgid "Switches"
msgstr ""

#: src/routes/[node]/+layout.svelte
#: src/lib/components/custom/ZFS/pools/Create.svelte
msgid "Disks"
msgstr ""

#: src/routes/[node]/+layout.svelte
#: src/routes/[node]/storage/disks/+page.svelte
msgid "ZFS"
msgstr ""

#: src/routes/[node]/+layout.svelte
msgid "Dashboard"
msgstr ""

#: src/routes/[node]/+layout.svelte
msgid "Pools"
msgstr ""

#: src/routes/[node]/+layout.svelte
msgid "Datasets"
msgstr ""

#: src/routes/[node]/+layout.svelte
msgid "File Systems"
msgstr ""

#: src/routes/[node]/+layout.svelte
msgid "Volumes"
msgstr ""

#: src/routes/[node]/+layout.svelte
msgid "Snapshots"
msgstr ""

#: src/routes/[node]/+layout.svelte
msgid "Utilities"
msgstr ""

#: src/routes/[node]/+layout.svelte
msgid "Downloader"
msgstr ""

#: src/routes/[node]/+layout.svelte
msgid "Settings"
msgstr ""

#: src/routes/[node]/+layout.svelte
#: src/lib/components/custom/CreateVM/Hardware.svelte
msgid "PCI Passthrough"
msgstr ""

#: src/routes/[node]/storage/zfs/pools/+page.svelte
#: src/lib/components/skeleton/BottomPanel.svelte
#: src/routes/[node]/vm/[node]/summary/+page.svelte
#: src/routes/[node]/network/interfaces/+page.svelte
msgid "Status"
msgstr ""

#: src/routes/[node]/storage/zfs/pools/+page.svelte
#: src/routes/[node]/notes/+page.svelte
#: src/routes/[node]/vm/[node]/summary/+page.svelte
#: src/routes/[node]/network/switches/+page.svelte
#: src/routes/[node]/storage/zfs/datasets/snapshots/+page.svelte
#: src/routes/[node]/utilities/downloader/+page.svelte
msgid "Delete"
msgstr ""

#: src/routes/[node]/storage/zfs/pools/+page.svelte
#: src/routes/[node]/notes/+page.svelte
#: src/routes/[node]/network/switches/+page.svelte
#: src/routes/[node]/vm/[node]/storage/+page.svelte
#: src/routes/[node]/storage/zfs/datasets/fs/+page.svelte
#: src/routes/[node]/utilities/downloader/+page.svelte
#: src/routes/[node]/storage/zfs/datasets/volumes/+page.svelte
#: src/routes/[node]/storage/zfs/datasets/snapshots/+page.svelte
msgid "New"
msgstr ""

#: src/routes/[node]/storage/zfs/pools/+page.svelte
msgid "ZFS Pool"
msgstr ""

#: src/routes/[node]/storage/zfs/pools/+page.svelte
msgid "Pool{0} deleted"
msgstr ""

#: src/routes/[node]/storage/zfs/pools/+page.svelte
msgid "Failed to delete pool{0}"
msgstr ""

#: src/lib/components/custom/AlertDialog.svelte
#: src/routes/[node]/storage/zfs/datasets/snapshots/+page.svelte
#: src/lib/components/custom/Dialog/AlertDialog.svelte
#: src/lib/components/custom/Dialog/Alert.svelte
#: src/lib/components/custom/ZFS/datasets/snapshots/Delete.svelte
msgid "Are you sure?"
msgstr ""

#: src/lib/components/custom/AlertDialog.svelte
#: src/routes/[node]/storage/zfs/datasets/snapshots/+page.svelte
#: src/lib/components/custom/Dialog/AlertDialog.svelte
#: src/lib/components/custom/Dialog/Alert.svelte
msgid "This action cannot be undone. This will permanently delete"
msgstr ""

#: src/lib/components/custom/AlertDialog.svelte
#: src/lib/components/custom/Dialog/AlertDialog.svelte
#: src/lib/components/custom/Dialog/Alert.svelte
msgid "."
msgstr ""

#: src/lib/components/custom/AlertDialog.svelte
#: src/routes/[node]/storage/zfs/datasets/snapshots/+page.svelte
#: src/lib/components/custom/ZFS/SnapshotJobs.svelte
#: src/lib/components/custom/Dialog/AlertDialog.svelte
#: src/lib/components/custom/Dialog/Alert.svelte
#: src/lib/components/custom/ZFS/datasets/snapshots/Delete.svelte
#: src/lib/components/custom/ZFS/datasets/snapshots/Jobs.svelte
msgid "Cancel"
msgstr ""

#: src/lib/components/custom/AlertDialog.svelte
#: src/lib/components/custom/ZFS/pools/Create.svelte
#: src/lib/components/custom/ZFS/pools/Edit.svelte
#: src/lib/components/custom/Dialog/AlertDialog.svelte
#: src/lib/components/custom/Dialog/Alert.svelte
#: src/lib/components/custom/ZFS/datasets/snapshots/Delete.svelte
msgid "Continue"
msgstr ""

#: src/lib/components/custom/ZFS/pools/Status.svelte
msgid "Resilvering"
msgstr ""

#: src/lib/components/custom/ZFS/pools/Status.svelte
msgid "READ: {0}"
msgstr ""

#: src/lib/components/custom/ZFS/pools/Status.svelte
msgid "WRITE: {0}"
msgstr ""

#: src/lib/components/custom/ZFS/pools/Status.svelte
msgid "CKSUM: {0}"
msgstr ""

#: src/lib/components/custom/ZFS/pools/Status.svelte
msgid "Pool Status"
msgstr ""

#: src/lib/components/custom/ZFS/pools/Status.svelte
msgid "•"
msgstr ""

#: src/lib/components/custom/ZFS/pools/Status.svelte
msgid "Scan Activity"
msgstr ""

#: src/lib/components/custom/ZFS/pools/Status.svelte
msgid "No recent scan activity"
msgstr ""

#: src/lib/components/custom/ZFS/pools/Status.svelte
msgid "Device Topology"
msgstr ""

#: src/lib/components/custom/ZFS/pools/Status.svelte
#: src/lib/components/custom/ZFS/pools/Create.svelte
#: src/lib/components/custom/ZFS/pools/Edit.svelte
msgid "Spares"
msgstr ""

#: src/lib/components/custom/ZFS/pools/Status.svelte
msgid "No devices found"
msgstr ""

#: src/lib/components/custom/ZFS/pools/Status.svelte
msgid "Error Status"
msgstr ""

#: src/lib/components/custom/TreeTable/Search.svelte
msgid "Escape"
msgstr ""

#: src/lib/components/custom/Header.svelte
#: src/lib/components/custom/Login.svelte
msgid "Sylve Logo"
msgstr ""

#: src/lib/components/custom/Header.svelte
#: src/lib/components/custom/Throbber.svelte
#: src/lib/components/custom/Login.svelte
msgid "SYLVE"
msgstr ""

#: src/lib/components/custom/Header.svelte
msgid "Toggle navigation menu"
msgstr ""

#: src/lib/components/custom/Header.svelte
msgid "Virtual Environment 0.0.1"
msgstr ""

#: src/lib/components/custom/Header.svelte
msgid "<0/> Create VM"
msgstr ""

#: src/lib/components/custom/Header.svelte
msgid "<0/> Root <1/> <2>Toggle user menu</2>"
msgstr ""

#: src/lib/components/custom/Header.svelte
msgid "Log out"
msgstr ""

#: src/lib/components/custom/Header.svelte
msgid "⌘⇧Q"
msgstr ""

#: src/lib/components/skeleton/BottomPanel.svelte
msgid "Start Time"
msgstr ""

#: src/lib/components/skeleton/BottomPanel.svelte
msgid "End Time"
msgstr ""

#: src/lib/components/skeleton/BottomPanel.svelte
msgid "Node"
msgstr ""

#: src/lib/components/skeleton/BottomPanel.svelte
msgid "User"
msgstr ""

#: src/lib/components/skeleton/BottomPanel.svelte
msgid "Action"
msgstr ""

#: src/lib/components/custom/Terminal.svelte
msgid "Minimize"
msgstr ""

#: src/lib/components/custom/Terminal.svelte
#: src/lib/components/custom/CreateVM/CreateVM.svelte
#: src/lib/components/ui/dialog/dialog-content.svelte
#: src/routes/[node]/notes/+page.svelte
#: src/lib/components/disk/CreatePartition.svelte
#: src/routes/[node]/storage/zfs/datasets/fs/+page.svelte
#: src/lib/components/custom/ZFS/pools/Create.svelte
#: src/routes/[node]/network/switches/+page.svelte
#: src/routes/[node]/storage/zfs/datasets/volumes/+page.svelte
#: src/routes/[node]/storage/zfs/datasets/snapshots/+page.svelte
#: src/lib/components/custom/ZFS/pools/Edit.svelte
#: src/lib/components/custom/ZFS/datasets/CreateSnapshot.svelte
#: src/lib/components/custom/ZFS/datasets/snapshots/Create.svelte
#: src/routes/[node]/utilities/downloader/+page.svelte
#: src/lib/components/custom/ZFS/datasets/fs/Create.svelte
#: src/lib/components/custom/ZFS/datasets/fs/Edit.svelte
#: src/lib/components/custom/ZFS/datasets/volumes/FlashFile.svelte
#: src/lib/components/custom/ZFS/datasets/volumes/Create.svelte
#: src/lib/components/ui/sheet/sheet-content.svelte
#: src/lib/components/custom/ZFS/datasets/volumes/Edit.svelte
#: src/lib/components/custom/ZFS/datasets/snapshots/CreateDetailed.svelte
msgid "Close"
msgstr ""

#: src/lib/components/custom/Terminal.svelte
msgid "Add new tab"
msgstr ""

#: src/lib/components/skeleton/LeftPanel.svelte
msgid "Data Center"
msgstr ""

#: src/lib/components/custom/CreateVM/CreateVM.svelte
msgid "<0/> Create Virtual Machine"
msgstr ""

#: src/lib/components/custom/CreateVM/CreateVM.svelte
msgid "Configure your virtual machine with custom hardware and network settings"
msgstr ""

#: src/lib/components/custom/CreateVM/CreateVM.svelte
#: src/routes/[node]/notes/+page.svelte
#: src/lib/components/disk/CreatePartition.svelte
#: src/routes/[node]/storage/zfs/datasets/fs/+page.svelte
#: src/lib/components/custom/ZFS/pools/Create.svelte
#: src/routes/[node]/network/switches/+page.svelte
#: src/routes/[node]/storage/zfs/datasets/volumes/+page.svelte
#: src/routes/[node]/storage/zfs/datasets/snapshots/+page.svelte
#: src/lib/components/custom/ZFS/pools/Edit.svelte
#: src/lib/components/custom/ZFS/datasets/CreateSnapshot.svelte
#: src/lib/components/custom/ZFS/datasets/snapshots/Create.svelte
#: src/routes/[node]/utilities/downloader/+page.svelte
#: src/lib/components/custom/ZFS/datasets/fs/Create.svelte
#: src/lib/components/custom/ZFS/datasets/fs/Edit.svelte
#: src/lib/components/custom/ZFS/datasets/volumes/FlashFile.svelte
#: src/lib/components/custom/ZFS/datasets/volumes/Create.svelte
#: src/lib/components/custom/ZFS/datasets/volumes/Edit.svelte
#: src/lib/components/custom/ZFS/datasets/snapshots/CreateDetailed.svelte
msgid "Reset"
msgstr ""

#: src/lib/components/custom/CreateVM/CreateVM.svelte
msgid "Create Virtual Machine"
msgstr ""

#: src/lib/components/custom/CreateVM/Advanced.svelte
msgid "VNC Port"
msgstr ""

#: src/lib/components/custom/CreateVM/Advanced.svelte
msgid "VNC Password"
msgstr ""

#: src/lib/components/custom/CreateVM/Advanced.svelte
#: src/routes/[node]/storage/zfs/datasets/fs/+page.svelte
#: src/routes/[node]/storage/zfs/datasets/volumes/+page.svelte
#: src/lib/components/custom/ZFS/datasets/fs/Create.svelte
#: src/lib/components/custom/ZFS/datasets/fs/Edit.svelte
#: src/lib/components/custom/ZFS/datasets/volumes/Create.svelte
msgid "Enter or generate passphrase"
msgstr ""

#: src/lib/components/custom/CreateVM/Advanced.svelte
msgid "VNC Resolution"
msgstr ""

#: src/lib/components/custom/CreateVM/Advanced.svelte
msgid "Select VNC resolution"
msgstr ""

#: src/lib/components/custom/CreateVM/Advanced.svelte
msgid "Startup/Shutdown Order"
msgstr ""

#: src/lib/components/custom/CreateVM/Advanced.svelte
msgid "VNC Wait"
msgstr ""

#: src/lib/components/custom/CreateVM/Advanced.svelte
msgid "Start On Boot"
msgstr ""

#: src/lib/components/custom/CreateVM/Basic.svelte
msgid "VM Name"
msgstr ""

#: src/lib/components/custom/CreateVM/Basic.svelte
msgid "VM ID"
msgstr ""

#: src/lib/components/custom/CreateVM/Basic.svelte
#: src/routes/[node]/vm/[node]/summary/+page.svelte
#: src/routes/[node]/network/interfaces/+page.svelte
msgid "Description"
msgstr ""

#: src/lib/components/custom/CreateVM/Basic.svelte
msgid "Optional description for this virtual machine"
msgstr ""

#: src/lib/components/custom/CreateVM/Hardware.svelte
msgid "CPU Sockets"
msgstr ""

#: src/lib/components/custom/CreateVM/Hardware.svelte
msgid "CPU Cores"
msgstr ""

#: src/lib/components/custom/CreateVM/Hardware.svelte
msgid "CPU Threads"
msgstr ""

#: src/lib/components/custom/CreateVM/Hardware.svelte
msgid "Memory Size"
msgstr ""

#: src/lib/components/custom/CreateVM/Hardware.svelte
msgid "CPU Pinning"
msgstr ""

#: src/lib/components/custom/CreateVM/Hardware.svelte
msgid "{0} — {1}"
msgstr ""

#: src/lib/components/custom/CreateVM/Hardware.svelte
msgid "pci {0} : {1} : {2} : {3}"
msgstr ""

#: src/lib/components/custom/CreateVM/Hardware.svelte
msgid "At least one CPU must be left unpinned"
msgstr ""

#: src/lib/components/custom/CreateVM/Network.svelte
#: src/lib/components/custom/CreateVM/Storage.svelte
msgid "Emulation Type"
msgstr ""

#: src/lib/components/custom/CreateVM/Network.svelte
#: src/lib/components/custom/CreateVM/Storage.svelte
msgid "Select emulation type"
msgstr ""

#: src/lib/components/custom/CreateVM/Network.svelte
#: src/routes/[node]/network/interfaces/+page.svelte
msgid "MAC Address"
msgstr ""

#: src/lib/components/custom/CreateVM/Storage.svelte
msgid "ZFS Volume"
msgstr ""

#: src/lib/components/custom/CreateVM/Storage.svelte
msgid "Select ZFS volume"
msgstr ""

#: src/lib/components/custom/CreateVM/Storage.svelte
msgid "Disk Size"
msgstr ""

#: src/lib/components/custom/CreateVM/Storage.svelte
msgid "Filesystem Dataset"
msgstr ""

#: src/lib/components/custom/CreateVM/Storage.svelte
msgid "Select filesystem"
msgstr ""

#: src/lib/components/custom/CreateVM/Storage.svelte
msgid "Installation Media"
msgstr ""

#: src/lib/components/custom/CreateVM/Storage.svelte
msgid "Select installation media"
msgstr ""

#: src/lib/components/custom/CreateVM/Storage.svelte
msgid "None"
msgstr ""

#: src/lib/components/ui/custom-input/combobox.svelte
msgid "No data"
msgstr ""

#: src/lib/components/ui/custom-input/combobox.svelte
msgid "Enter"
msgstr ""

#: src/routes/[node]/notes/+page.svelte
#: src/routes/[node]/network/interfaces/+page.svelte
msgid "View"
msgstr ""

#: src/routes/[node]/notes/+page.svelte
#: src/routes/[node]/network/switches/+page.svelte
#: src/routes/[node]/storage/zfs/pools/+page.svelte
#: src/lib/components/custom/ZFS/pools/Edit.svelte
#: src/lib/components/custom/ZFS/datasets/fs/Edit.svelte
#: src/lib/components/custom/ZFS/datasets/volumes/Edit.svelte
msgid "Edit"
msgstr ""

#: src/routes/[node]/notes/+page.svelte
#: src/routes/[node]/utilities/downloader/+page.svelte
msgid "Bulk Delete"
msgstr ""

#: src/routes/[node]/notes/+page.svelte
msgid "Note"
msgstr ""

#: src/routes/[node]/notes/+page.svelte
#: src/lib/components/disk/CreatePartition.svelte
#: src/routes/[node]/storage/zfs/datasets/fs/+page.svelte
#: src/lib/components/custom/ZFS/pools/Create.svelte
#: src/routes/[node]/network/interfaces/+page.svelte
#: src/routes/[node]/network/switches/+page.svelte
#: src/routes/[node]/storage/zfs/datasets/volumes/+page.svelte
#: src/lib/components/custom/ZFS/datasets/fs/Create.svelte
#: src/lib/components/custom/ZFS/datasets/volumes/Create.svelte
#: src/lib/components/custom/ZFS/datasets/volumes/Edit.svelte
msgid "Name"
msgstr ""

#: src/routes/[node]/notes/+page.svelte
msgid "Post Upgrade Summary"
msgstr ""

#: src/routes/[node]/notes/+page.svelte
msgid "Content"
msgstr ""

#: src/routes/[node]/notes/+page.svelte
msgid "This is a note"
msgstr ""

#: src/routes/[node]/notes/+page.svelte
#: src/routes/[node]/network/switches/+page.svelte
msgid "Save"
msgstr ""

#: src/routes/[node]/notes/+page.svelte
#: src/routes/[node]/network/interfaces/+page.svelte
#: src/lib/components/custom/ZFS/SnapshotJobs.svelte
#: src/lib/components/custom/ZFS/datasets/snapshots/Jobs.svelte
msgid "ID"
msgstr ""

#: src/routes/[node]/notes/+page.svelte
msgid "Created"
msgstr ""

#: src/routes/[node]/notes/+page.svelte
msgid "Updated"
msgstr ""

#: src/routes/[node]/storage/disks/+page.svelte
msgid "S.M.A.R.T Values"
msgstr ""

#: src/routes/[node]/storage/disks/+page.svelte
msgid "Initialize GPT"
msgstr ""

#: src/routes/[node]/storage/disks/+page.svelte
msgid "Wipe Disk"
msgstr ""

#: src/routes/[node]/storage/disks/+page.svelte
msgid "Delete Partition"
msgstr ""

#: src/routes/[node]/storage/disks/+page.svelte
msgid "Create Partition"
msgstr ""

#: src/routes/[node]/storage/disks/+page.svelte
msgid "Attribute"
msgstr ""

#: src/routes/[node]/storage/disks/+page.svelte
msgid "Value"
msgstr ""

#: src/routes/[node]/storage/disks/+page.svelte
msgid "Unable to wipe busy disk"
msgstr ""

#: src/routes/[node]/storage/disks/+page.svelte
msgid "Unable to delete busy partition"
msgstr ""

#: src/routes/[node]/storage/disks/+page.svelte
msgid "Error{0}: {1}"
msgstr ""

#: src/lib/components/custom/KVTableModal.svelte
msgid "Object ( {0} properties)"
msgstr ""

#: src/lib/components/disk/CreatePartition.svelte
msgid "Create Partitions"
msgstr ""

#: src/lib/components/disk/CreatePartition.svelte
#: src/routes/[node]/storage/zfs/datasets/volumes/+page.svelte
#: src/lib/components/custom/ZFS/datasets/volumes/Create.svelte
#: src/lib/components/custom/ZFS/datasets/volumes/Edit.svelte
msgid "Size"
msgstr ""

#: src/lib/components/disk/CreatePartition.svelte
msgid "Usage"
msgstr ""

#: src/lib/components/disk/CreatePartition.svelte
msgid "Actions"
msgstr ""

#: src/lib/components/disk/CreatePartition.svelte
msgid "Existing"
msgstr ""

#: src/lib/components/disk/CreatePartition.svelte
msgid "-"
msgstr ""

#: src/lib/components/disk/CreatePartition.svelte
msgid "No partitions created yet"
msgstr ""

#: src/lib/components/disk/CreatePartition.svelte
msgid "Add Partition"
msgstr ""

#: src/lib/components/disk/CreatePartition.svelte
msgid "No space left"
msgstr ""

#: src/lib/components/disk/CreatePartition.svelte
msgid "Size: {0}"
msgstr ""

#: src/lib/components/disk/CreatePartition.svelte
msgid "Remaining space: {0}"
msgstr ""

#: src/lib/components/disk/CreatePartition.svelte
msgid "Save Partitions"
msgstr ""

#: src/routes/[node]/storage/zfs/pools/+page.svelte
msgid "Replace Device"
msgstr ""

#: src/routes/[node]/storage/zfs/dashboard/+page.svelte
msgid "Pool Usage"
msgstr ""

#: src/routes/[node]/storage/zfs/dashboard/+page.svelte
#: src/routes/[node]/storage/zfs/datasets/snapshots/+page.svelte
#: src/lib/components/custom/ZFS/datasets/snapshots/CreateDetailed.svelte
msgid "Select a pool"
msgstr ""

#: src/routes/[node]/storage/zfs/dashboard/+page.svelte
msgid "Dataset Compression"
msgstr ""

#: src/routes/[node]/storage/zfs/dashboard/+page.svelte
msgid "No data available"
msgstr ""

#: src/routes/[node]/storage/zfs/dashboard/+page.svelte
msgid "PoolStats"
msgstr ""

#: src/routes/[node]/storage/zfs/dashboard/+page.svelte
msgid "Select a stat type"
msgstr ""

#: src/routes/[node]/storage/zfs/dashboard/+page.svelte
msgid "Select a interval"
msgstr ""

#: src/lib/components/custom/ZFS/pools/Replace.svelte
msgid "Replace {0} in {1}"
msgstr ""

#: src/lib/components/custom/ZFS/pools/Replace.svelte
msgid "Replace clicked"
msgstr ""

#: src/lib/components/custom/ZFS/pools/Replace.svelte
msgid "Replace"
msgstr ""

#: src/lib/components/custom/ZFS/pools/Replace.svelte
msgid "Replace{0} in {1}"
msgstr ""

#: src/routes/[node]/storage/zfs/datasets/fs/+page.svelte
msgid "<0/> Rollback To Snapshot"
msgstr ""

#: src/routes/[node]/storage/zfs/datasets/fs/+page.svelte
msgid "<0/> Delete Snapshot"
msgstr ""

#: src/routes/[node]/storage/zfs/datasets/fs/+page.svelte
msgid "<0/> Create Snapshot"
msgstr ""

#: src/routes/[node]/storage/zfs/datasets/fs/+page.svelte
msgid "<0/> Delete Filesystem"
msgstr ""

#: src/routes/[node]/storage/zfs/datasets/fs/+page.svelte
msgid "<0/> Delete Datasets"
msgstr ""

#: src/routes/[node]/storage/zfs/datasets/fs/+page.svelte
#: src/routes/[node]/storage/zfs/datasets/volumes/+page.svelte
#: src/routes/[node]/storage/zfs/datasets/snapshots/+page.svelte
msgid "<0/> New"
msgstr ""

#: src/routes/[node]/storage/zfs/datasets/fs/+page.svelte
msgid "Are you sure you would like to rollback to <b>{0}</b>?"
msgstr ""

#: src/routes/[node]/storage/zfs/datasets/fs/+page.svelte
#: src/routes/[node]/storage/zfs/datasets/volumes/+page.svelte
msgid "<0/> Snapshot - {0}"
msgstr ""

#: src/routes/[node]/storage/zfs/datasets/fs/+page.svelte
#: src/routes/[node]/storage/zfs/datasets/snapshots/+page.svelte
#: src/lib/components/custom/ZFS/datasets/CreateSnapshot.svelte
#: src/lib/components/custom/ZFS/datasets/snapshots/Create.svelte
#: src/lib/components/custom/ZFS/datasets/snapshots/Delete.svelte
#: src/lib/components/custom/ZFS/datasets/snapshots/CreateDetailed.svelte
msgid "Recursive"
msgstr ""

#: src/routes/[node]/storage/zfs/datasets/fs/+page.svelte
#: src/routes/[node]/network/switches/+page.svelte
#: src/routes/[node]/storage/zfs/datasets/volumes/+page.svelte
#: src/routes/[node]/storage/zfs/datasets/snapshots/+page.svelte
#: src/lib/components/custom/ZFS/pools/Create.svelte
#: src/lib/components/custom/ZFS/pools/Edit.svelte
#: src/lib/components/custom/ZFS/datasets/CreateSnapshot.svelte
#: src/lib/components/custom/ZFS/datasets/snapshots/Create.svelte
#: src/lib/components/custom/ZFS/datasets/fs/Create.svelte
#: src/lib/components/custom/ZFS/datasets/fs/Edit.svelte
#: src/lib/components/custom/ZFS/datasets/volumes/Create.svelte
#: src/lib/components/custom/ZFS/datasets/snapshots/CreateDetailed.svelte
msgid "Create"
msgstr ""

#: src/routes/[node]/storage/zfs/datasets/fs/+page.svelte
#: src/lib/components/custom/ZFS/datasets/fs/Create.svelte
msgid "<0/> Create Filesystem"
msgstr ""

#: src/routes/[node]/storage/zfs/datasets/fs/+page.svelte
#: src/routes/[node]/storage/zfs/datasets/volumes/+page.svelte
#: src/lib/components/custom/ZFS/datasets/fs/Create.svelte
msgid "Parent"
msgstr ""

#: src/routes/[node]/storage/zfs/datasets/fs/+page.svelte
#: src/lib/components/custom/CreateVM/Advanced.svelte
#: src/lib/components/custom/ZFS/datasets/fs/Create.svelte
#: src/lib/components/custom/ZFS/datasets/fs/Edit.svelte
#: src/lib/components/custom/ZFS/datasets/volumes/Create.svelte
msgid "ATime"
msgstr ""

#: src/routes/[node]/storage/zfs/datasets/fs/+page.svelte
msgid "Checkum"
msgstr ""

#: src/routes/[node]/storage/zfs/datasets/fs/+page.svelte
#: src/lib/components/custom/ZFS/datasets/fs/Create.svelte
#: src/lib/components/custom/ZFS/datasets/fs/Edit.svelte
msgid "Compression"
msgstr ""

#: src/routes/[node]/storage/zfs/datasets/fs/+page.svelte
#: src/lib/components/custom/ZFS/datasets/fs/Create.svelte
#: src/lib/components/custom/ZFS/datasets/fs/Edit.svelte
msgid "Deduplication"
msgstr ""

#: src/routes/[node]/storage/zfs/datasets/fs/+page.svelte
#: src/lib/components/custom/ZFS/pools/Create.svelte
#: src/lib/components/custom/ZFS/pools/Edit.svelte
#: src/lib/components/custom/CreateVM/Advanced.svelte
#: src/lib/components/custom/ZFS/datasets/fs/Create.svelte
msgid "No"
msgstr ""

#: src/routes/[node]/storage/zfs/datasets/fs/+page.svelte
#: src/lib/components/custom/ZFS/pools/Create.svelte
#: src/lib/components/custom/ZFS/pools/Edit.svelte
#: src/lib/components/custom/CreateVM/Advanced.svelte
#: src/lib/components/custom/ZFS/datasets/fs/Create.svelte
msgid "Yes"
msgstr ""

#: src/routes/[node]/storage/zfs/datasets/fs/+page.svelte
#: src/lib/components/custom/ZFS/datasets/fs/Create.svelte
#: src/lib/components/custom/ZFS/datasets/fs/Edit.svelte
msgid "Encryption"
msgstr ""

#: src/routes/[node]/storage/zfs/datasets/fs/+page.svelte
#: src/routes/[node]/storage/zfs/datasets/volumes/+page.svelte
#: src/lib/components/custom/ZFS/datasets/fs/Create.svelte
#: src/lib/components/custom/ZFS/datasets/fs/Edit.svelte
#: src/lib/components/custom/ZFS/datasets/volumes/Create.svelte
msgid "Passphrase"
msgstr ""

#: src/routes/[node]/storage/zfs/datasets/fs/+page.svelte
#: src/lib/components/custom/ZFS/datasets/fs/Create.svelte
#: src/lib/components/custom/ZFS/datasets/fs/Edit.svelte
msgid "Quota"
msgstr ""

#: src/routes/[node]/summary/+page.svelte
#: src/routes/[node]/vm/[node]/summary/+page.svelte
msgid "CPU Usage"
msgstr ""

#: src/routes/[node]/summary/+page.svelte
#: src/routes/[node]/vm/[node]/summary/+page.svelte
msgid "RAM Usage"
msgstr ""

#: src/routes/[node]/summary/+page.svelte
msgid "Disk Usage"
msgstr ""

#: src/routes/[node]/summary/+page.svelte
msgid "{0} %"
msgstr ""

#: src/routes/[node]/summary/+page.svelte
msgid "I/O Delay"
msgstr ""

#: src/routes/[node]/summary/+page.svelte
msgid "Swap Usage"
msgstr ""

#: src/routes/[node]/summary/+page.svelte
msgid "CPU(s)"
msgstr ""

#: src/routes/[node]/summary/+page.svelte
msgid "Operating System"
msgstr ""

#: src/routes/[node]/summary/+page.svelte
msgid "Uptime"
msgstr ""

#: src/routes/[node]/summary/+page.svelte
msgid "Load Average"
msgstr ""

#: src/routes/[node]/summary/+page.svelte
msgid "Boot Mode"
msgstr ""

#: src/routes/[node]/summary/+page.svelte
msgid "Sylve Version"
msgstr ""

#: src/routes/[node]/summary/+page.svelte
#: src/routes/[node]/vm/[node]/summary/+page.svelte
msgid "Memory Usage"
msgstr ""

#: src/routes/[node]/summary/+page.svelte
msgid "Network Usage"
msgstr ""

#: src/routes/[node]/summary/+page.svelte
msgid "Network RX"
msgstr ""

#: src/routes/[node]/summary/+page.svelte
msgid "Network TX"
msgstr ""

#: src/lib/components/custom/Login.svelte
msgid "Username"
msgstr ""

#: src/lib/components/custom/Login.svelte
msgid "Enter your username"
msgstr ""

#: src/lib/components/custom/Login.svelte
msgid "Password"
msgstr ""

#: src/lib/components/custom/Login.svelte
msgid "Realm"
msgstr ""

#: src/lib/components/custom/Login.svelte
msgid "PAM"
msgstr ""

#: src/lib/components/custom/Login.svelte
msgid "Sylve"
msgstr ""

#: src/lib/components/custom/Login.svelte
msgid "Language"
msgstr ""

#: src/lib/components/custom/Login.svelte
msgid "English"
msgstr ""

#: src/lib/components/custom/Login.svelte
msgid "Malayalam"
msgstr ""

#: src/lib/components/custom/Login.svelte
msgid "Remember Me"
msgstr ""

#: src/lib/components/custom/Login.svelte
msgid "Login"
msgstr ""

#: src/lib/components/custom/ZFS/pools/Create.svelte
msgid "<0/> Create ZFS Pool"
msgstr ""

#: src/lib/components/custom/ZFS/pools/Create.svelte
msgid "Devices"
msgstr ""

#: src/lib/components/custom/ZFS/pools/Create.svelte
msgid "Options"
msgstr ""

#: src/lib/components/custom/ZFS/pools/Create.svelte
msgid "Virtual"
msgstr ""

#: src/lib/components/custom/ZFS/pools/Create.svelte
msgid "Virtual Devices"
msgstr ""

#: src/lib/components/custom/ZFS/pools/Create.svelte
msgid "Redundancy"
msgstr ""

#: src/lib/components/custom/ZFS/pools/Create.svelte
msgid "( {0} )"
msgstr ""

#: src/lib/components/custom/ZFS/pools/Create.svelte
msgid "Redundancy <0>( {0} )</0>"
msgstr ""

#: src/routes/[node]/vm/[node]/summary/+page.svelte
msgid "Start"
msgstr ""

#: src/routes/[node]/vm/[node]/summary/+page.svelte
msgid "Stop"
msgstr ""

#: src/routes/[node]/vm/[node]/summary/+page.svelte
msgid "Notes about VM"
msgstr ""

#: src/routes/[node]/vm/[node]/summary/+page.svelte
msgid "VM"
msgstr ""

#: src/routes/[node]/vm/[node]/summary/+page.svelte
msgid "Running"
msgstr ""

#: src/routes/[node]/vm/[node]/summary/+page.svelte
msgid "Started{0}"
msgstr ""

#: src/routes/[node]/vm/[node]/summary/+page.svelte
msgid "Stopped{0}"
msgstr ""

#: src/routes/[node]/network/interfaces/+page.svelte
msgid "Model"
msgstr ""

#: src/routes/[node]/network/interfaces/+page.svelte
msgid "Metric"
msgstr ""

#: src/routes/[node]/network/interfaces/+page.svelte
#: src/routes/[node]/network/switches/+page.svelte
msgid "MTU"
msgstr ""

#: src/routes/[node]/network/interfaces/+page.svelte
msgid "Active"
msgstr ""

#: src/routes/[node]/network/switches/+page.svelte
msgid "Edit Switch -"
msgstr ""

#: src/routes/[node]/network/switches/+page.svelte
msgid "New Switch"
msgstr ""

#: src/routes/[node]/network/switches/+page.svelte
msgid "VLAN"
msgstr ""

#: src/routes/[node]/network/switches/+page.svelte
msgid "IPv4"
msgstr ""

#: src/routes/[node]/network/switches/+page.svelte
msgid "IPv6"
msgstr ""

#: src/routes/[node]/network/switches/+page.svelte
msgid "Ports"
msgstr ""

#: src/routes/[node]/network/switches/+page.svelte
msgid "Select ports"
msgstr ""

#: src/routes/[node]/network/switches/+page.svelte
msgid "Private"
msgstr ""

#: src/routes/[node]/network/switches/+page.svelte
msgid "DHCP"
msgstr ""

#: src/routes/[node]/network/switches/+page.svelte
msgid "SLAAC"
msgstr ""

#: src/routes/[node]/network/switches/+page.svelte
msgid "Disable IPV6"
msgstr ""

#: src/routes/[node]/network/switches/+page.svelte
msgid "Switch{0} deleted"
msgstr ""

#: src/routes/[node]/network/switches/+page.svelte
msgid "Switch is in use by a VM"
msgstr ""

#: src/routes/[node]/network/switches/+page.svelte
msgid "Error deleting switch"
msgstr ""

#: src/routes/[node]/storage/zfs/datasets/volumes/+page.svelte
msgid "Flash File"
msgstr ""

#: src/routes/[node]/storage/zfs/datasets/volumes/+page.svelte
#: src/routes/[node]/storage/zfs/datasets/fs/+page.svelte
#: src/lib/components/custom/ZFS/datasets/snapshots/CreateDetailed.svelte
msgid "Create Snapshot"
msgstr ""

#: src/routes/[node]/storage/zfs/datasets/volumes/+page.svelte
#: src/routes/[node]/storage/zfs/datasets/snapshots/+page.svelte
#: src/routes/[node]/storage/zfs/datasets/fs/+page.svelte
msgid "Delete Snapshot"
msgstr ""

#: src/routes/[node]/storage/zfs/datasets/volumes/+page.svelte
msgid "Delete Volume"
msgstr ""

#: src/routes/[node]/storage/zfs/datasets/volumes/+page.svelte
msgid "Delete Volumes"
msgstr ""

#: src/routes/[node]/storage/zfs/datasets/volumes/+page.svelte
#: src/lib/components/custom/ZFS/datasets/volumes/FlashFile.svelte
#: src/lib/components/custom/ZFS/datasets/volumes/Create.svelte
msgid "<0/> Create Volume"
msgstr ""

#: src/routes/[node]/storage/zfs/datasets/volumes/+page.svelte
#: src/lib/components/custom/ZFS/datasets/volumes/FlashFile.svelte
msgid "<0/> Flash File to {0}"
msgstr ""

#: src/routes/[node]/storage/zfs/datasets/volumes/+page.svelte
#: src/lib/components/custom/ZFS/datasets/volumes/FlashFile.svelte
msgid "Select File"
msgstr ""

#: src/routes/[node]/storage/zfs/datasets/volumes/+page.svelte
#: src/lib/components/custom/ZFS/datasets/volumes/FlashFile.svelte
msgid "File"
msgstr ""

#: src/routes/[node]/storage/zfs/datasets/volumes/+page.svelte
#: src/lib/components/custom/ZFS/datasets/volumes/FlashFile.svelte
msgid "Flash"
msgstr ""

#: src/routes/[node]/storage/zfs/datasets/snapshots/+page.svelte
#: src/lib/components/custom/ZFS/SnapshotJobs.svelte
#: src/lib/components/custom/ZFS/datasets/snapshots/Jobs.svelte
msgid "View Snapshot Jobs"
msgstr ""

#: src/routes/[node]/storage/zfs/datasets/snapshots/+page.svelte
msgid "<0/> Snapshot {0}"
msgstr ""

#: src/routes/[node]/storage/zfs/datasets/snapshots/+page.svelte
#: src/lib/components/custom/ZFS/datasets/volumes/Create.svelte
#: src/lib/components/custom/ZFS/datasets/snapshots/CreateDetailed.svelte
msgid "Pool"
msgstr ""

#: src/routes/[node]/storage/zfs/datasets/snapshots/+page.svelte
#: src/lib/components/custom/ZFS/SnapshotJobs.svelte
#: src/lib/components/custom/ZFS/datasets/snapshots/CreateDetailed.svelte
#: src/lib/components/custom/ZFS/datasets/snapshots/Jobs.svelte
msgid "Dataset"
msgstr ""

#: src/routes/[node]/storage/zfs/datasets/snapshots/+page.svelte
#: src/lib/components/custom/ZFS/datasets/snapshots/CreateDetailed.svelte
msgid "Select a dataset"
msgstr ""

#: src/routes/[node]/storage/zfs/datasets/snapshots/+page.svelte
#: src/lib/components/custom/ZFS/SnapshotJobs.svelte
#: src/lib/components/custom/ZFS/datasets/snapshots/CreateDetailed.svelte
#: src/lib/components/custom/ZFS/datasets/snapshots/Jobs.svelte
msgid "Interval"
msgstr ""

#: src/routes/[node]/storage/zfs/datasets/snapshots/+page.svelte
#: src/lib/components/custom/ZFS/datasets/snapshots/CreateDetailed.svelte
msgid "Select an interval"
msgstr ""

#: src/routes/[node]/storage/zfs/datasets/snapshots/+page.svelte
msgid "{0} <0/> ."
msgstr ""

#: src/lib/components/custom/ZFS/SnapshotJobs.svelte
#: src/lib/components/custom/ZFS/datasets/snapshots/Jobs.svelte
msgid "Prefix"
msgstr ""

#: src/lib/components/custom/ZFS/SnapshotJobs.svelte
#: src/lib/components/custom/ZFS/datasets/snapshots/Jobs.svelte
msgid "Last Run"
msgstr ""

#: src/lib/components/custom/ZFS/SnapshotJobs.svelte
#: src/lib/components/custom/ZFS/datasets/snapshots/Jobs.svelte
msgid "Deleted"
msgstr ""

#: src/lib/components/custom/ZFS/SnapshotJobs.svelte
#: src/lib/components/custom/ZFS/datasets/snapshots/Jobs.svelte
msgid "No snapshot jobs"
msgstr ""

#: src/lib/components/custom/ZFS/SnapshotJobs.svelte
#: src/lib/components/custom/ZFS/datasets/snapshots/Jobs.svelte
msgid "Save Snapshot Jobs"
msgstr ""

#: src/lib/components/custom/ZFS/pools/Create.svelte
msgid "VDEVs"
msgstr ""

#: src/lib/components/custom/ZFS/pools/Create.svelte
msgid "Drop disks here"
msgstr ""

#: src/lib/components/custom/ZFS/pools/Create.svelte
msgid "HDD"
msgstr ""

#: src/lib/components/custom/ZFS/pools/Create.svelte
msgid "SSD"
msgstr ""

#: src/lib/components/custom/ZFS/pools/Create.svelte
msgid "NVMe"
msgstr ""

#: src/lib/components/custom/ZFS/pools/Create.svelte
msgid "No available disks"
msgstr ""

#: src/lib/components/custom/ZFS/pools/Create.svelte
msgid "Partitions"
msgstr ""

#: src/lib/components/custom/ZFS/pools/Create.svelte
msgid "No available partitions"
msgstr ""

#: src/lib/components/custom/ZFS/pools/Create.svelte
msgid "Redundancy <0/>"
msgstr ""

#: src/lib/components/custom/ZFS/pools/Create.svelte
#: src/lib/components/custom/ZFS/pools/Edit.svelte
msgid "Comment"
msgstr ""

#: src/lib/components/custom/ZFS/pools/Create.svelte
#: src/lib/components/custom/ZFS/pools/Edit.svelte
msgid "Comments about the pool"
msgstr ""

#: src/lib/components/custom/ZFS/pools/Create.svelte
msgid "Mount Point"
msgstr ""

#: src/lib/components/custom/ZFS/pools/Create.svelte
msgid "Force Create"
msgstr ""

#: src/lib/components/custom/ZFS/pools/Create.svelte
msgid "Advanced"
msgstr ""

#: src/lib/components/custom/ZFS/pools/Create.svelte
msgid "AShift"
msgstr ""

#: src/lib/components/custom/ZFS/pools/Create.svelte
msgid "Select ASHIFT"
msgstr ""

#: src/lib/components/custom/ZFS/pools/Create.svelte
#: src/lib/components/custom/ZFS/pools/Edit.svelte
#: src/routes/[node]/storage/zfs/datasets/fs/+page.svelte
msgid "Auto Expand"
msgstr ""

#: src/lib/components/custom/ZFS/pools/Create.svelte
#: src/lib/components/custom/ZFS/pools/Edit.svelte
#: src/routes/[node]/storage/zfs/datasets/fs/+page.svelte
msgid "Select Auto Expand"
msgstr ""

#: src/lib/components/custom/ZFS/pools/Create.svelte
#: src/lib/components/custom/ZFS/pools/Edit.svelte
msgid "Auto Trim"
msgstr ""

#: src/lib/components/custom/ZFS/pools/Create.svelte
#: src/lib/components/custom/ZFS/pools/Edit.svelte
msgid "Select Auto Trim"
msgstr ""

#: src/lib/components/custom/ZFS/pools/Create.svelte
#: src/lib/components/custom/ZFS/pools/Edit.svelte
msgid "Delegation"
msgstr ""

#: src/lib/components/custom/ZFS/pools/Create.svelte
#: src/lib/components/custom/ZFS/pools/Edit.svelte
msgid "Select Delegation"
msgstr ""

#: src/lib/components/custom/ZFS/pools/Create.svelte
#: src/lib/components/custom/ZFS/pools/Edit.svelte
msgid "Fail Mode"
msgstr ""

#: src/lib/components/custom/ZFS/pools/Create.svelte
#: src/lib/components/custom/ZFS/pools/Edit.svelte
msgid "Select Fail Mode"
msgstr ""

#: src/lib/components/custom/ZFS/pools/Create.svelte
#: src/lib/components/custom/ZFS/pools/Edit.svelte
msgid "Wait"
msgstr ""

#: src/lib/components/custom/ZFS/pools/Create.svelte
#: src/lib/components/custom/ZFS/pools/Edit.svelte
msgid "Panic"
msgstr ""

#: src/lib/components/custom/ZFS/pools/Create.svelte
msgid "Select Redundancy"
msgstr ""

#: src/lib/components/custom/ZFS/pools/Create.svelte
msgid "Select Spares"
msgstr ""

#: src/lib/components/custom/ZFS/pools/Create.svelte
#: src/lib/components/custom/ZFS/pools/Edit.svelte
msgid "Select spares"
msgstr ""

#: src/lib/components/custom/ZFS/pools/Create.svelte
#: src/lib/components/custom/ZFS/pools/Edit.svelte
msgid "Auto Replace"
msgstr ""

#: src/lib/components/custom/ZFS/pools/Create.svelte
#: src/lib/components/custom/ZFS/pools/Edit.svelte
msgid "Select Auto Replace"
msgstr ""

#: src/routes/[node]/storage/zfs/pools/+page.svelte
msgid "Scrub started"
msgstr ""

#: src/routes/[node]/storage/zfs/pools/+page.svelte
msgid "Scrub"
msgstr ""

#: src/routes/[node]/vm/[node]/console/+page.svelte
msgid "Reconnect"
msgstr ""

#: src/routes/[node]/vm/[node]/storage/+page.svelte
msgid "Detach"
msgstr ""

#: src/routes/[node]/storage/zfs/pools/+page.svelte
msgid "Edit pool"
msgstr ""

#: src/lib/components/custom/ZFS/pools/Edit.svelte
msgid "Edit ZFS Pool"
msgstr ""

#: src/lib/components/custom/ZFS/pools/Edit.svelte
msgid "Edit ZFS Pool - {0}"
msgstr ""

#: src/routes/[node]/+layout.svelte
msgid "Filesystems"
msgstr ""

#: src/routes/[node]/settings/device-passthrough/+page.svelte
msgid "<0/> Enable Passthrough"
msgstr ""

#: src/routes/[node]/settings/device-passthrough/+page.svelte
msgid "<0/> Disable Passthrough"
msgstr ""

#: src/routes/[node]/settings/device-passthrough/+page.svelte
msgid "Device added to passthrough"
msgstr ""

#: src/routes/[node]/settings/device-passthrough/+page.svelte
msgid "Failed to add device to passthrough"
msgstr ""

#: src/routes/[node]/settings/device-passthrough/+page.svelte
msgid "Device removed from passthrough"
msgstr ""

#: src/routes/[node]/settings/device-passthrough/+page.svelte
msgid "Failed to remove device from passthrough"
msgstr ""

#: src/routes/[node]/storage/zfs/datasets/fs/+page.svelte
#: src/lib/components/custom/CreateVM/Advanced.svelte
#: src/lib/components/custom/ZFS/datasets/fs/Create.svelte
#: src/lib/components/custom/ZFS/datasets/fs/Edit.svelte
#: src/lib/components/custom/ZFS/datasets/volumes/Create.svelte
msgid "Select ATime"
msgstr ""

#: src/routes/[node]/storage/zfs/datasets/fs/+page.svelte
#: src/lib/components/custom/ZFS/datasets/fs/Create.svelte
#: src/lib/components/custom/ZFS/datasets/fs/Edit.svelte
msgid "Checksum"
msgstr ""

#: src/routes/[node]/storage/zfs/datasets/fs/+page.svelte
#: src/lib/components/custom/ZFS/datasets/fs/Create.svelte
#: src/lib/components/custom/ZFS/datasets/fs/Edit.svelte
msgid "Select Checksum"
msgstr ""

#: src/routes/[node]/storage/zfs/datasets/fs/+page.svelte
#: src/lib/components/custom/ZFS/datasets/fs/Create.svelte
#: src/lib/components/custom/ZFS/datasets/fs/Edit.svelte
msgid "Select Compression"
msgstr ""

#: src/routes/[node]/storage/zfs/datasets/fs/+page.svelte
#: src/lib/components/custom/ZFS/datasets/fs/Create.svelte
#: src/lib/components/custom/ZFS/datasets/fs/Edit.svelte
msgid "Select Deduplication"
msgstr ""

#: src/routes/[node]/storage/zfs/datasets/fs/+page.svelte
#: src/lib/components/custom/ZFS/datasets/fs/Create.svelte
#: src/lib/components/custom/ZFS/datasets/fs/Edit.svelte
msgid "Select Encryption"
msgstr ""

#: src/routes/[node]/storage/zfs/datasets/fs/+page.svelte
msgid "Rollback To Snapshot"
msgstr ""

#: src/routes/[node]/storage/zfs/datasets/fs/+page.svelte
msgid "Delete Filesystem"
msgstr ""

#: src/routes/[node]/storage/zfs/datasets/fs/+page.svelte
#: src/routes/[node]/storage/zfs/datasets/volumes/+page.svelte
msgid "Delete Datasets"
msgstr ""

#: src/routes/[node]/storage/zfs/datasets/fs/+page.svelte
#: src/lib/components/custom/ZFS/datasets/CreateSnapshot.svelte
#: src/lib/components/custom/ZFS/datasets/snapshots/Create.svelte
msgid "Snapshot - {0}"
msgstr ""

#: src/routes/[node]/storage/zfs/datasets/fs/+page.svelte
msgid "Are you sure you want to rollback to this snapshot? This action cannot be undone."
msgstr ""

#: src/routes/[node]/storage/zfs/datasets/fs/+page.svelte
msgid "Rolled back to snapshot{0}"
msgstr ""

#: src/routes/[node]/storage/zfs/datasets/fs/+page.svelte
msgid "Snapshot GUID not found"
msgstr ""

#: src/routes/[node]/storage/zfs/datasets/fs/+page.svelte
msgid "Failed to rollback to snapshot{0}"
msgstr ""

#: src/routes/[node]/storage/zfs/datasets/fs/+page.svelte
msgid "Are you sure you want to rollback to the snapshot <b>{0}</b>? This action cannot be undone."
msgstr ""

#: src/routes/[node]/storage/zfs/datasets/fs/+page.svelte
msgid "Are you sure you want to rollback to the snapshot{0}? This action cannot be undone."
msgstr ""

#: src/routes/[node]/storage/zfs/datasets/fs/+page.svelte
msgid "Snapshot"
msgstr ""

#: src/routes/[node]/storage/zfs/datasets/fs/+page.svelte
msgid "Deleted snapshot{0}"
msgstr ""

#: src/routes/[node]/storage/zfs/datasets/fs/+page.svelte
msgid "Failed to delete snapshot{0}"
msgstr ""

#: src/lib/components/custom/Dialog/Alert.svelte
msgid "This action cannot be undone. This will permanently{0}"
msgstr ""

#: src/routes/[node]/storage/zfs/datasets/fs/+page.svelte
#: src/routes/[node]/storage/zfs/datasets/volumes/+page.svelte
msgid "Deleted filesystem{0}"
msgstr ""

#: src/routes/[node]/storage/zfs/datasets/fs/+page.svelte
#: src/routes/[node]/storage/zfs/datasets/volumes/+page.svelte
msgid "Failed to delete filesystem{0}"
msgstr ""

#: src/routes/[node]/storage/zfs/datasets/fs/+page.svelte
#: src/routes/[node]/storage/zfs/datasets/volumes/+page.svelte
msgid "Filesystem GUID not found"
msgstr ""

#: src/routes/[node]/storage/zfs/datasets/fs/+page.svelte
#: src/routes/[node]/storage/zfs/datasets/volumes/+page.svelte
#: src/routes/[node]/storage/zfs/datasets/snapshots/+page.svelte
msgid "Deleted{0} datasets"
msgstr ""

#: src/routes/[node]/storage/zfs/datasets/fs/+page.svelte
#: src/routes/[node]/storage/zfs/datasets/volumes/+page.svelte
#: src/routes/[node]/storage/zfs/datasets/snapshots/+page.svelte
msgid "Failed to delete datasets"
msgstr ""

#: src/routes/[node]/storage/zfs/datasets/fs/+page.svelte
#: src/routes/[node]/storage/zfs/datasets/volumes/+page.svelte
#: src/routes/[node]/storage/zfs/datasets/snapshots/+page.svelte
msgid "Are you sure you want to delete{0}? This action cannot be undone."
msgstr ""

#: src/routes/[node]/utilities/downloader/+page.svelte
msgid "Download"
msgstr ""

#: src/routes/[node]/utilities/downloader/+page.svelte
msgid "Magnet"
msgstr ""

#: src/routes/[node]/utilities/downloader/+page.svelte
msgid "HTTP"
msgstr ""

#: src/routes/[node]/utilities/downloader/+page.svelte
msgid "URL"
msgstr ""

#: src/lib/components/custom/ZFS/datasets/snapshots/Delete.svelte
msgid "This will delete the snapshot {0}"
msgstr ""

#: src/lib/components/custom/ZFS/datasets/snapshots/Delete.svelte
msgid "This will delete the snapshot <0/>"
msgstr ""

#: src/lib/components/custom/ZFS/datasets/fs/Create.svelte
msgid "Select parent"
msgstr ""

#: src/lib/components/custom/ZFS/datasets/fs/Edit.svelte
msgid "<0/> Edit Filesystem - {0}"
msgstr ""

#: src/routes/[node]/storage/zfs/datasets/fs/+page.svelte
msgid "Edit Filesystem"
msgstr ""

#: src/lib/components/custom/ZFS/datasets/volumes/FlashFile.svelte
msgid "Error flashing volume"
msgstr ""

#: src/routes/[node]/storage/zfs/datasets/volumes/+page.svelte
msgid "Deleted volume{0}"
msgstr ""

#: src/routes/[node]/storage/zfs/datasets/volumes/+page.svelte
msgid "Failed to delete volume{0}"
msgstr ""

#: src/routes/[node]/storage/zfs/datasets/volumes/+page.svelte
msgid "Volume GUID not found"
msgstr ""

#: src/routes/[node]/storage/zfs/datasets/volumes/+page.svelte
msgid "This will delete{0}. This action cannot be undone."
msgstr ""

#: src/lib/components/custom/ZFS/datasets/volumes/Create.svelte
msgid "Select Pool"
msgstr ""

#: src/routes/[node]/storage/zfs/datasets/volumes/+page.svelte
msgid "Edit Volume"
msgstr ""

#: src/lib/components/custom/ZFS/datasets/volumes/Edit.svelte
msgid "<0/> Edit Volume"
msgstr ""

#: src/lib/components/custom/ZFS/datasets/volumes/Edit.svelte
msgid "<0/> Edit Volume - {0}"
msgstr ""

<<<<<<< HEAD
#: src/lib/components/custom/ZFS/pools/Create.svelte
msgid "df"
msgstr ""

#: src/lib/components/custom/ZFS/pools/Create.svelte
msgid "<0/> wer <1>Drop disks here</1>"
msgstr ""

#: src/lib/components/custom/ZFS/pools/Create.svelte
msgid "d"
msgstr ""

#: src/lib/components/custom/ZFS/pools/Create.svelte
msgid "Hover"
msgstr ""

#: src/lib/components/custom/ZFS/pools/Create.svelte
msgid "Add to library"
msgstr ""

#: src/routes/[node]/summary/+page.svelte
msgid "{0} sdfs"
msgstr ""

#: src/lib/components/custom/Terminal.svelte
msgid "{0} f"
msgstr ""

#: src/lib/components/custom/Terminal.svelte
msgid "{0} fergre"
msgstr ""

#: src/lib/components/custom/Terminal.svelte
msgid "ds <0><0>{0} fergre</0></0> <1/>"
msgstr ""

#: src/lib/components/custom/Terminal.svelte
msgid "{0} dsf"
msgstr ""

#: src/lib/components/custom/Header.svelte
msgid "<0/> Rootsf <1/> <2>Toggle user menu</2>"
=======
#: src/lib/components/custom/ZFS/datasets/snapshots/CreateDetailed.svelte
msgid "Updating datasets data"
msgstr ""

#: src/lib/components/custom/ZFS/datasets/snapshots/CreateDetailed.svelte
msgid "No update needed for datasets data"
msgstr ""

#: src/routes/[node]/storage/zfs/datasets/snapshots/+page.svelte
msgid "Bulk Delete Snapshots"
msgstr ""

#: src/routes/[node]/storage/zfs/datasets/snapshots/+page.svelte
msgid "Are you sure you want to delete{0} snapshot{1}? This action cannot be undone."
msgstr ""

#: src/routes/[node]/storage/zfs/datasets/snapshots/+page.svelte
msgid "Deleted{0} snapshot{1}"
msgstr ""

#: src/routes/[node]/storage/zfs/datasets/snapshots/+page.svelte
msgid "Failed to delete snapshots"
msgstr ""

#: src/routes/[node]/storage/zfs/datasets/snapshots/+page.svelte
msgid "View Periodics"
msgstr ""

#: src/lib/components/custom/ZFS/datasets/snapshots/Jobs.svelte
msgid "Jan 01, 0001"
msgstr ""

#: src/lib/components/custom/ZFS/datasets/snapshots/Jobs.svelte
msgid "Never"
>>>>>>> e0341b34
msgstr ""<|MERGE_RESOLUTION|>--- conflicted
+++ resolved
@@ -1605,50 +1605,6 @@
 msgid "<0/> Edit Volume - {0}"
 msgstr ""
 
-<<<<<<< HEAD
-#: src/lib/components/custom/ZFS/pools/Create.svelte
-msgid "df"
-msgstr ""
-
-#: src/lib/components/custom/ZFS/pools/Create.svelte
-msgid "<0/> wer <1>Drop disks here</1>"
-msgstr ""
-
-#: src/lib/components/custom/ZFS/pools/Create.svelte
-msgid "d"
-msgstr ""
-
-#: src/lib/components/custom/ZFS/pools/Create.svelte
-msgid "Hover"
-msgstr ""
-
-#: src/lib/components/custom/ZFS/pools/Create.svelte
-msgid "Add to library"
-msgstr ""
-
-#: src/routes/[node]/summary/+page.svelte
-msgid "{0} sdfs"
-msgstr ""
-
-#: src/lib/components/custom/Terminal.svelte
-msgid "{0} f"
-msgstr ""
-
-#: src/lib/components/custom/Terminal.svelte
-msgid "{0} fergre"
-msgstr ""
-
-#: src/lib/components/custom/Terminal.svelte
-msgid "ds <0><0>{0} fergre</0></0> <1/>"
-msgstr ""
-
-#: src/lib/components/custom/Terminal.svelte
-msgid "{0} dsf"
-msgstr ""
-
-#: src/lib/components/custom/Header.svelte
-msgid "<0/> Rootsf <1/> <2>Toggle user menu</2>"
-=======
 #: src/lib/components/custom/ZFS/datasets/snapshots/CreateDetailed.svelte
 msgid "Updating datasets data"
 msgstr ""
@@ -1683,5 +1639,4 @@
 
 #: src/lib/components/custom/ZFS/datasets/snapshots/Jobs.svelte
 msgid "Never"
->>>>>>> e0341b34
 msgstr ""